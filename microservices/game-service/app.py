"""
Game Service - Game logic and state management microservice
"""

import os
import sys
import json
import uuid
import random
from datetime import datetime
from flask import Flask, request, jsonify
from flask_jwt_extended import JWTManager, jwt_required, get_jwt_identity
from flask_cors import CORS
import psycopg2
from psycopg2 import Binary
from psycopg2.extras import RealDictCursor
from dotenv import load_dotenv
import requests

<<<<<<< HEAD
# Add utils directory to path for input sanitizer
sys.path.append(os.path.join(os.path.dirname(__file__), '..', 'utils'))
from input_sanitizer import InputSanitizer, SecurityMiddleware, require_sanitized_input
=======
from security import get_history_security
>>>>>>> 5211391e

# Load environment variables
load_dotenv()

app = Flask(__name__)

# Configuration
app.config["JWT_SECRET_KEY"] = os.getenv(
    "JWT_SECRET_KEY", "your-secret-key-change-in-production"
)

# Initialize extensions
jwt = JWTManager(app)
CORS(app)
security = SecurityMiddleware(app)


# JWT error handlers - convert 422 to 401 for invalid tokens
@jwt.invalid_token_loader
def invalid_token_callback(error_string):
    """Handle invalid token errors."""
    return jsonify({"error": "Invalid token"}), 401


@jwt.unauthorized_loader
def unauthorized_callback(error_string):
    """Handle missing token errors."""
    return jsonify({"error": "Missing authorization header"}), 401


@jwt.expired_token_loader
def expired_token_callback(jwt_header, jwt_payload):
    """Handle expired token errors."""
    return jsonify({"error": "Token has expired"}), 401


# Database configuration
DATABASE_URL = os.getenv(
    "DATABASE_URL",
    "postgresql://gameuser:gamepassword@localhost:5432/battlecards",
)
CARD_SERVICE_URL = os.getenv("CARD_SERVICE_URL", "http://localhost:5002")


def get_db_connection():
    """Create and return a PostgreSQL database connection."""
    return psycopg2.connect(DATABASE_URL)


class Card:
    """Card class for game logic."""

    def __init__(self, card_type, power):
        self.type = card_type
        self.power = power

    def to_dict(self):
        return {"type": self.type, "power": self.power}

    def beats(self, other):
        """Check if this card beats another card."""
        winning_combinations = {
            "Rock": "Scissors",
            "Paper": "Rock",
            "Scissors": "Paper",
        }
        return winning_combinations.get(self.type) == other.type

    def ties_with(self, other):
        """Check if this card ties with another card (same type and same power)."""
        return self.type == other.type and self.power == other.power


def get_cards_from_service(token):
    """Get cards from card service."""
    try:
        headers = {"Authorization": f"Bearer {token}"}
        response = requests.post(
            f"{CARD_SERVICE_URL}/api/cards/random-deck",
            headers=headers,
            json={"size": 22},
        )
        if response.status_code == 200:
            return response.json()["deck"]
        return None
    except:
        return None


def check_auto_resolve_conditions(game):
    """Check if round should be automatically resolved."""
    try:
        player1_played = json.loads(game["player1_played_card"] or "null")
        player2_played = json.loads(game["player2_played_card"] or "null")
        return player1_played is not None and player2_played is not None
    except:
        return False


def get_game_end_status(p1_deck, p2_deck, p1_score, p2_score):
    """Determine game end status and winner."""
    # Check if either player has less than 3 cards (cannot draw another hand)
    p1_can_continue = len(p1_deck) >= 3
    p2_can_continue = len(p2_deck) >= 3

    game_should_end = not p1_can_continue or not p2_can_continue

    if not game_should_end:
        return False, None, False, False

    # Game is ending - determine winner
    if p1_score > p2_score:
        return True, "player1", False, False
    elif p2_score > p1_score:
        return True, "player2", False, False
    else:
        # It's a tie - check if tie-breaker is possible
        p1_has_cards = len(p1_deck) > 0
        p2_has_cards = len(p2_deck) > 0
        tie_breaker_possible = p1_has_cards and p2_has_cards
        return True, None, True, tie_breaker_possible


HISTORY_LOCK_MESSAGE = "Game history is archived and cannot be modified"
HISTORY_TAMPER_MESSAGE = "Stored match history failed integrity verification"


def is_game_archived(conn, game_id):
    """Return True if the immutable history already exists for a game."""
    cursor = conn.cursor()
    cursor.execute("SELECT 1 FROM game_history WHERE game_id = %s", (game_id,))
    exists = cursor.fetchone() is not None
    cursor.close()
    return exists


def build_history_snapshot(
    game, player1_score, player2_score, winner_name, p1_deck, p2_deck
):
    """Prepare the payload that gets encrypted for long-term storage."""
    return {
        "game_id": game["game_id"],
        "turns_played": game["turn"],
        "player1": {
            "name": game["player1_name"],
            "score": player1_score,
            "remaining_deck": p1_deck,
        },
        "player2": {
            "name": game["player2_name"],
            "score": player2_score,
            "remaining_deck": p2_deck,
        },
        "winner": winner_name,
        "was_tie": player1_score == player2_score,
        "created_at": (
            game["created_at"].isoformat() if game.get("created_at") else None
        ),
        "archived_at": datetime.utcnow().isoformat(),
    }


def archive_game_history(
    conn, game, player1_score, player2_score, winner_name, p1_deck, p2_deck
):
    """Encrypt and persist the final state for a completed game."""
    security = get_history_security()
    snapshot = build_history_snapshot(
        game, player1_score, player2_score, winner_name, p1_deck, p2_deck
    )
    encrypted_payload, integrity_hash = security.encrypt_snapshot(snapshot)

    cursor = conn.cursor()
    cursor.execute(
        """
        INSERT INTO game_history (
            game_id, player1_name, player2_name, player1_score, player2_score,
            winner, encrypted_payload, integrity_hash
        ) VALUES (%s, %s, %s, %s, %s, %s, %s, %s)
        ON CONFLICT (game_id) DO NOTHING
    """,
        (
            game["game_id"],
            game["player1_name"],
            game["player2_name"],
            player1_score,
            player2_score,
            winner_name,
            Binary(encrypted_payload),
            integrity_hash,
        ),
    )
    cursor.close()


def _raw_payload_to_bytes(raw_payload):
    """Normalize the DB-stored encrypted payload to bytes."""
    if isinstance(raw_payload, memoryview):
        return raw_payload.tobytes()
    if isinstance(raw_payload, bytearray):
        return bytes(raw_payload)
    return raw_payload


def decrypt_history_row(row):
    """Return decrypted snapshot for a history row or raise ValueError on tampering."""
    security = get_history_security()
    encrypted_payload = _raw_payload_to_bytes(row["encrypted_payload"])
    if not security.verify_snapshot(encrypted_payload, row["integrity_hash"]):
        raise ValueError(HISTORY_TAMPER_MESSAGE)
    return security.decrypt_snapshot(encrypted_payload)


@app.route("/health", methods=["GET"])
def health_check():
    """Health check endpoint."""
    return jsonify({"status": "healthy", "service": "game-service"}), 200


@app.route("/api/games", methods=["POST"])
@jwt_required()
@require_sanitized_input({'player2_name': 'username'})
def create_game():
    """Create a new game."""
    try:
        current_user = get_jwt_identity()
        data = request.get_json()
<<<<<<< HEAD
        
        if not data or not data.get('player2_name'):
            return jsonify({'error': 'Player 2 name is required'}), 400
        
        # Sanitize player names
        try:
            player1_name = InputSanitizer.validate_username(current_user)
            player2_name = InputSanitizer.validate_username(data['player2_name'])
        except ValueError as e:
            return jsonify({'error': f'Invalid player name: {str(e)}'}), 400
        
        # Prevent self-play
        if player1_name == player2_name:
            return jsonify({'error': 'Cannot create game with yourself'}), 400
        
=======

        if not data or not data.get("player2_name"):
            return jsonify({"error": "Player 2 name is required"}), 400

        player1_name = current_user
        player2_name = data["player2_name"].strip()

>>>>>>> 5211391e
        # Get JWT token from request
        token = request.headers.get("Authorization", "").replace("Bearer ", "")

        # Get random decks from card service
        player1_deck = get_cards_from_service(token)
        player2_deck = get_cards_from_service(token)

        if not player1_deck or not player2_deck:
            return jsonify({"error": "Failed to create decks"}), 500

        # Create game
        game_id = str(uuid.uuid4())

        conn = get_db_connection()
        cursor = conn.cursor()

        cursor.execute(
            """
            INSERT INTO games (
                game_id, turn, is_active,
                player1_name, player1_deck_cards, player1_hand_cards, 
                player1_score, player2_name, player2_deck_cards, 
                player2_hand_cards, player2_score
            ) VALUES (%s, %s, %s, %s, %s, %s, %s, %s, %s, %s, %s)
        """,
            (
                game_id,
                1,
                True,
                player1_name,
                json.dumps(player1_deck),
                json.dumps([]),
                0,
                player2_name,
                json.dumps(player2_deck),
                json.dumps([]),
                0,
            ),
        )

        conn.commit()
        conn.close()

        return (
            jsonify(
                {
                    "game_id": game_id,
                    "player1_name": player1_name,
                    "player2_name": player2_name,
                    "status": "created",
                    "turn": 1,
                }
            ),
            201,
        )

    except Exception as e:
        return jsonify({"error": f"Failed to create game: {str(e)}"}), 500


@app.route("/api/games/<game_id>", methods=["GET"])
@jwt_required()
def get_game(game_id):
    """Get game state."""
    try:
        # Basic input sanitization - check for dangerous patterns but allow invalid UUIDs for proper 404s
        game_id = InputSanitizer.sanitize_string(game_id, max_length=100, allow_special=False)
            
        current_user = get_jwt_identity()

        conn = get_db_connection()
        cursor = conn.cursor(cursor_factory=RealDictCursor)

        cursor.execute("SELECT * FROM games WHERE game_id = %s", (game_id,))
        game = cursor.fetchone()
        conn.close()

        if not game:
            return jsonify({"error": "Game not found"}), 404

        # Check if user is a player in this game
        if current_user not in [game["player1_name"], game["player2_name"]]:
            return jsonify({"error": "Unauthorized to view this game"}), 403

        # Parse JSON fields
        try:
            player1_deck = json.loads(game["player1_deck_cards"] or "[]")
            player1_hand = json.loads(game["player1_hand_cards"] or "[]")
            player2_deck = json.loads(game["player2_deck_cards"] or "[]")
            player2_hand = json.loads(game["player2_hand_cards"] or "[]")
        except:
            player1_deck = player1_hand = player2_deck = player2_hand = []

        return (
            jsonify(
                {
                    "game_id": game["game_id"],
                    "turn": game["turn"],
                    "is_active": game["is_active"],
                    "player1": {
                        "name": game["player1_name"],
                        "deck_size": len(player1_deck),
                        "hand_size": len(player1_hand),
                        "score": game["player1_score"],
                    },
                    "player2": {
                        "name": game["player2_name"],
                        "deck_size": len(player2_deck),
                        "hand_size": len(player2_hand),
                        "score": game["player2_score"],
                    },
                    "winner": game["winner"],
                    "created_at": (
                        game["created_at"].isoformat()
                        if game["created_at"]
                        else None
                    ),
                }
            ),
            200,
        )

    except Exception as e:
        return jsonify({"error": f"Failed to get game: {str(e)}"}), 500


@app.route("/api/games/<game_id>/history", methods=["GET"])
@jwt_required()
def get_game_history(game_id):
    """Return the immutable, decrypted history for a completed game."""
    try:
        current_user = get_jwt_identity()

        conn = get_db_connection()
        cursor = conn.cursor(cursor_factory=RealDictCursor)
        cursor.execute(
            """
            SELECT 
                game_id,
                player1_name,
                player2_name,
                player1_score,
                player2_score,
                winner,
                archived_at,
                encrypted_payload,
                integrity_hash
            FROM game_history
            WHERE game_id = %s
        """,
            (game_id,),
        )
        history = cursor.fetchone()
        conn.close()

        if not history:
            return jsonify({"error": "History not found"}), 404

        if current_user not in [
            history["player1_name"],
            history["player2_name"],
        ]:
            return jsonify({"error": "Unauthorized"}), 403

        try:
            snapshot = decrypt_history_row(history)
        except ValueError:
            return jsonify({"error": HISTORY_TAMPER_MESSAGE}), 409

        return (
            jsonify(
                {
                    "game_id": history["game_id"],
                    "player1_name": history["player1_name"],
                    "player2_name": history["player2_name"],
                    "player1_score": history["player1_score"],
                    "player2_score": history["player2_score"],
                    "winner": history["winner"],
                    "archived_at": (
                        history["archived_at"].isoformat()
                        if history["archived_at"]
                        else None
                    ),
                    "snapshot": snapshot,
                }
            ),
            200,
        )

    except Exception as e:
        return jsonify({"error": f"Failed to get game history: {str(e)}"}), 500


@app.route("/api/games/<game_id>/hand", methods=["GET"])
@jwt_required()
def get_player_hand(game_id):
    """Get current player's hand."""
    try:
        # Basic input sanitization - check for dangerous patterns but allow invalid UUIDs for proper 404s
        game_id = InputSanitizer.sanitize_string(game_id, max_length=100, allow_special=False)
            
        current_user = get_jwt_identity()

        conn = get_db_connection()
        cursor = conn.cursor(cursor_factory=RealDictCursor)

        cursor.execute("SELECT * FROM games WHERE game_id = %s", (game_id,))
        game = cursor.fetchone()
        conn.close()

        if not game:
            return jsonify({"error": "Game not found"}), 404

        # Check if user is a player in this game
        if current_user not in [game["player1_name"], game["player2_name"]]:
            return jsonify({"error": "Unauthorized to view this game"}), 403

        # Determine which player's hand to return
        if current_user == game["player1_name"]:
            hand_data = game["player1_hand_cards"]
        else:
            hand_data = game["player2_hand_cards"]

        try:
            hand = json.loads(hand_data or "[]")
        except:
            hand = []

        return jsonify({"hand": hand, "player": current_user}), 200

    except Exception as e:
        return jsonify({"error": f"Failed to get hand: {str(e)}"}), 500


@app.route("/api/games/<game_id>/draw-hand", methods=["POST"])
@jwt_required()
def draw_hand(game_id):
    """Draw a new hand for the current player."""
    try:
        # Basic input sanitization - check for dangerous patterns but allow invalid UUIDs for proper 404s
        game_id = InputSanitizer.sanitize_string(game_id, max_length=100, allow_special=False)
            
        current_user = get_jwt_identity()

        conn = get_db_connection()
        cursor = conn.cursor(cursor_factory=RealDictCursor)

        cursor.execute("SELECT * FROM games WHERE game_id = %s", (game_id,))
        game = cursor.fetchone()

        if not game:
            conn.close()
            return jsonify({"error": "Game not found"}), 404

        if is_game_archived(conn, game["game_id"]):
            conn.close()
            return jsonify({"error": HISTORY_LOCK_MESSAGE}), 409

        if not game["is_active"]:
            conn.close()
            return jsonify({"error": "Game is not active"}), 400

        # Determine player
        is_player1 = current_user == game["player1_name"]
        if not is_player1 and current_user != game["player2_name"]:
            conn.close()
            return jsonify({"error": "Unauthorized to play this game"}), 403

        # Parse deck
        deck_field = (
            "player1_deck_cards" if is_player1 else "player2_deck_cards"
        )
        hand_field = (
            "player1_hand_cards" if is_player1 else "player2_hand_cards"
        )

        try:
            deck = json.loads(game[deck_field] or "[]")
        except:
            deck = []

        # Check for endgame scenarios
        if len(deck) == 0:
            conn.close()
            return jsonify({"error": "No cards left in deck"}), 400

        # For normal gameplay, require 3 cards. For endgame, allow fewer.
        if len(deck) < 3:
            # Final hand scenario - take all remaining cards
            hand = deck.copy()
            remaining_deck = []
        else:
            # Normal hand - draw 3 cards randomly
            hand = random.sample(deck, 3)
            remaining_deck = [card for card in deck if card not in hand]

        # Update database
        cursor = conn.cursor()
<<<<<<< HEAD
        if is_player1:
            cursor.execute("""
                UPDATE games 
                SET player1_deck_cards = %s, player1_hand_cards = %s 
                WHERE game_id = %s
            """, (json.dumps(remaining_deck), json.dumps(hand), game_id))
        else:
            cursor.execute("""
                UPDATE games 
                SET player2_deck_cards = %s, player2_hand_cards = %s 
                WHERE game_id = %s
            """, (json.dumps(remaining_deck), json.dumps(hand), game_id))
        
=======
        cursor.execute(
            f"""
            UPDATE games 
            SET {deck_field} = %s, {hand_field} = %s 
            WHERE game_id = %s
        """,
            (json.dumps(remaining_deck), json.dumps(hand), game_id),
        )

>>>>>>> 5211391e
        conn.commit()
        conn.close()

        return (
            jsonify(
                {
                    "hand": hand,
                    "deck_size": len(remaining_deck),
                    "is_final_hand": len(remaining_deck) == 0,
                    "cards_drawn": len(hand),
                }
            ),
            200,
        )

    except Exception as e:
        return jsonify({"error": f"Failed to draw hand: {str(e)}"}), 500


@app.route("/api/games/<game_id>/play-card", methods=["POST"])
@jwt_required()
@require_sanitized_input({'card_index': 'int'})
def play_card(game_id):
    """Play a card from hand."""
    try:
        # Basic input sanitization - check for dangerous patterns but allow invalid UUIDs for proper 404s
        game_id = InputSanitizer.sanitize_string(game_id, max_length=100, allow_special=False)
            
        current_user = get_jwt_identity()
        data = request.get_json()
<<<<<<< HEAD
        
        if not data or 'card_index' not in data:
            return jsonify({'error': 'Card index is required'}), 400
        
        # Validate card index
        try:
            card_index = InputSanitizer.validate_integer(data['card_index'], min_val=0, max_val=20)
        except ValueError as e:
            return jsonify({'error': f'Invalid card index: {str(e)}'}), 400
        
=======

        if not data or "card_index" not in data:
            return jsonify({"error": "Card index is required"}), 400

        card_index = data["card_index"]

>>>>>>> 5211391e
        conn = get_db_connection()
        cursor = conn.cursor(cursor_factory=RealDictCursor)

        cursor.execute("SELECT * FROM games WHERE game_id = %s", (game_id,))
        game = cursor.fetchone()

        if not game:
            conn.close()
            return jsonify({"error": "Game not found"}), 404

        if is_game_archived(conn, game["game_id"]):
            conn.close()
            return jsonify({"error": HISTORY_LOCK_MESSAGE}), 409

        if not game["is_active"]:
            conn.close()
            return jsonify({"error": "Game is not active"}), 400

        # Determine player
        is_player1 = current_user == game["player1_name"]
        if not is_player1 and current_user != game["player2_name"]:
            conn.close()
            return jsonify({"error": "Unauthorized to play this game"}), 403

        # Parse hand
        hand_field = (
            "player1_hand_cards" if is_player1 else "player2_hand_cards"
        )
        played_field = (
            "player1_played_card" if is_player1 else "player2_played_card"
        )

        try:
            hand = json.loads(game[hand_field] or "[]")
        except:
            hand = []

        if not hand or card_index < 0 or card_index >= len(hand):
            conn.close()
            return jsonify({"error": "Invalid card index"}), 400

        # Play the card
        played_card = hand[card_index]
        remaining_hand = [
            card for i, card in enumerate(hand) if i != card_index
        ]

        # Update database
        cursor = conn.cursor()
<<<<<<< HEAD
        if is_player1:
            cursor.execute("""
                UPDATE games 
                SET player1_hand_cards = %s, player1_played_card = %s 
                WHERE game_id = %s
            """, (json.dumps(remaining_hand), json.dumps(played_card), game_id))
        else:
            cursor.execute("""
                UPDATE games 
                SET player2_hand_cards = %s, player2_played_card = %s 
                WHERE game_id = %s
            """, (json.dumps(remaining_hand), json.dumps(played_card), game_id))
        
=======
        cursor.execute(
            f"""
            UPDATE games 
            SET {hand_field} = %s, {played_field} = %s 
            WHERE game_id = %s
        """,
            (json.dumps(remaining_hand), json.dumps(played_card), game_id),
        )

>>>>>>> 5211391e
        conn.commit()

        # Refresh game state to check if both players have played
        cursor = conn.cursor(cursor_factory=RealDictCursor)
        cursor.execute("SELECT * FROM games WHERE game_id = %s", (game_id,))
        updated_game = cursor.fetchone()

        # Check if we should auto-resolve the round
        auto_resolve_result = None
        if check_auto_resolve_conditions(updated_game):
            # Both players have played - automatically resolve the round
            auto_resolve_result = auto_resolve_round(updated_game, conn)

        conn.close()

        response = {
            "played_card": played_card,
            "remaining_hand": remaining_hand,
            "both_played": check_auto_resolve_conditions(updated_game),
        }

        if auto_resolve_result:
            response["round_resolved"] = True
            response["round_result"] = auto_resolve_result

        return jsonify(response), 200

    except Exception as e:
        return jsonify({"error": f"Failed to play card: {str(e)}"}), 500


def auto_resolve_round(game, conn):
    """Automatically resolve a round when both players have played cards."""
    try:
        # Parse played cards
        try:
            player1_card_data = json.loads(
                game["player1_played_card"] or "null"
            )
            player2_card_data = json.loads(
                game["player2_played_card"] or "null"
            )
        except:
            return None

        if not player1_card_data or not player2_card_data:
            return None

        # Create card objects
        player1_card = Card(
            player1_card_data["type"], player1_card_data["power"]
        )
        player2_card = Card(
            player2_card_data["type"], player2_card_data["power"]
        )

        # Determine round winner
        round_winner = None
        round_tied = False

        if player1_card.ties_with(player2_card):
            # Perfect tie - same type and power
            round_tied = True
        elif player1_card.beats(player2_card):
            round_winner = 1
        elif player2_card.beats(player1_card):
            round_winner = 2
        else:
            # Same type, different power
            if player1_card.power > player2_card.power:
                round_winner = 1
            elif player2_card.power > player1_card.power:
                round_winner = 2
            else:
                round_tied = True  # Shouldn't happen but safety check

        # Update scores (ties don't add points)
        new_p1_score = game["player1_score"]
        new_p2_score = game["player2_score"]

        if round_winner == 1:
            new_p1_score += 1
        elif round_winner == 2:
            new_p2_score += 1

        # Check game end conditions
        try:
            p1_deck = json.loads(game["player1_deck_cards"] or "[]")
            p2_deck = json.loads(game["player2_deck_cards"] or "[]")
        except:
            p1_deck = p2_deck = []

        game_over, winner, is_tie, tie_breaker_possible = get_game_end_status(
            p1_deck, p2_deck, new_p1_score, new_p2_score
        )

        # Prepare winner name if game is over
        winner_name = None
        if game_over and winner:
            if winner == "player1":
                winner_name = game["player1_name"]
            elif winner == "player2":
                winner_name = game["player2_name"]

        # Update database
        cursor = conn.cursor()
        cursor.execute(
            """
            UPDATE games 
            SET player1_score = %s, player2_score = %s, 
                player1_played_card = NULL, player2_played_card = NULL,
                player1_hand_cards = '[]', player2_hand_cards = '[]',
                is_active = %s, winner = %s, turn = turn + 1,
                updated_at = CURRENT_TIMESTAMP
            WHERE game_id = %s
        """,
            (
                new_p1_score,
                new_p2_score,
                not game_over,
                winner_name,
                game["game_id"],
            ),
        )

        if game_over:
            archive_game_history(
                conn,
                game,
                new_p1_score,
                new_p2_score,
                winner_name,
                p1_deck,
                p2_deck,
            )

        conn.commit()

        return {
            "round_winner": round_winner,
            "round_tied": round_tied,
            "player1_card": player1_card_data,
            "player2_card": player2_card_data,
            "player1_score": new_p1_score,
            "player2_score": new_p2_score,
            "game_over": game_over,
            "winner": winner_name,
            "is_tie": is_tie,
            "tie_breaker_possible": tie_breaker_possible,
        }
    except Exception as e:
        return None


@app.route("/api/games/<game_id>/resolve-round", methods=["POST"])
@jwt_required()
def resolve_round(game_id):
    """Resolve a round after both players have played cards."""
    try:
        # Basic input sanitization - check for dangerous patterns but allow invalid UUIDs for proper 404s
        game_id = InputSanitizer.sanitize_string(game_id, max_length=100, allow_special=False)
            
        current_user = get_jwt_identity()

        conn = get_db_connection()
        cursor = conn.cursor(cursor_factory=RealDictCursor)

        cursor.execute("SELECT * FROM games WHERE game_id = %s", (game_id,))
        game = cursor.fetchone()

        if not game:
            conn.close()
            return jsonify({"error": "Game not found"}), 404

        if is_game_archived(conn, game["game_id"]):
            conn.close()
            return jsonify({"error": HISTORY_LOCK_MESSAGE}), 409

        if not game["is_active"]:
            conn.close()
            return jsonify({"error": "Game is not active"}), 400

        # Check if user is a player
        if current_user not in [game["player1_name"], game["player2_name"]]:
            conn.close()
            return jsonify({"error": "Unauthorized"}), 403

        # Parse played cards
        try:
            player1_card_data = json.loads(
                game["player1_played_card"] or "null"
            )
            player2_card_data = json.loads(
                game["player2_played_card"] or "null"
            )
        except:
            player1_card_data = player2_card_data = None

        if not player1_card_data or not player2_card_data:
            conn.close()
            return (
                jsonify(
                    {"error": "Both players must play cards before resolving"}
                ),
                400,
            )

        # Create card objects
        player1_card = Card(
            player1_card_data["type"], player1_card_data["power"]
        )
        player2_card = Card(
            player2_card_data["type"], player2_card_data["power"]
        )

        # Determine round winner
        round_winner = None
        round_tied = False

        if player1_card.ties_with(player2_card):
            # Perfect tie - same type and power
            round_tied = True
        elif player1_card.beats(player2_card):
            round_winner = 1
        elif player2_card.beats(player1_card):
            round_winner = 2
        else:
            # Same type, different power
            if player1_card.power > player2_card.power:
                round_winner = 1
            elif player2_card.power > player1_card.power:
                round_winner = 2
            else:
                round_tied = True  # Shouldn't happen but safety check

        # Update scores (ties don't add points)
        new_p1_score = game["player1_score"]
        new_p2_score = game["player2_score"]

        if round_winner == 1:
            new_p1_score += 1
        elif round_winner == 2:
            new_p2_score += 1

        # Check game end conditions
        try:
            p1_deck = json.loads(game["player1_deck_cards"] or "[]")
            p2_deck = json.loads(game["player2_deck_cards"] or "[]")
        except:
            p1_deck = p2_deck = []

        game_over, winner, is_tie, tie_breaker_possible = get_game_end_status(
            p1_deck, p2_deck, new_p1_score, new_p2_score
        )

        # Prepare winner name if game is over
        winner_name = None
        if game_over and winner:
            if winner == "player1":
                winner_name = game["player1_name"]
            elif winner == "player2":
                winner_name = game["player2_name"]

        # Update database
        cursor = conn.cursor()
        cursor.execute(
            """
            UPDATE games 
            SET player1_score = %s, player2_score = %s, 
                player1_played_card = NULL, player2_played_card = NULL,
                player1_hand_cards = '[]', player2_hand_cards = '[]',
                is_active = %s, winner = %s, turn = turn + 1,
                updated_at = CURRENT_TIMESTAMP
            WHERE game_id = %s
        """,
            (new_p1_score, new_p2_score, not game_over, winner_name, game_id),
        )

        if game_over:
            archive_game_history(
                conn,
                game,
                new_p1_score,
                new_p2_score,
                winner_name,
                p1_deck,
                p2_deck,
            )

        conn.commit()
        conn.close()

        return (
            jsonify(
                {
                    "round_winner": round_winner,
                    "round_tied": round_tied,
                    "player1_card": player1_card_data,
                    "player2_card": player2_card_data,
                    "player1_score": new_p1_score,
                    "player2_score": new_p2_score,
                    "game_over": game_over,
                    "winner": winner_name,
                    "is_tie": is_tie,
                    "tie_breaker_possible": tie_breaker_possible,
                }
            ),
            200,
        )

    except Exception as e:
        return jsonify({"error": f"Failed to resolve round: {str(e)}"}), 500


@app.route("/api/games/<game_id>/tie-breaker-status", methods=["GET"])
@jwt_required()
def check_tie_breaker_status(game_id):
    """Check if tie-breaker round is possible."""
    try:
        # Basic input sanitization - check for dangerous patterns but allow invalid UUIDs for proper 404s
        game_id = InputSanitizer.sanitize_string(game_id, max_length=100, allow_special=False)
            
        current_user = get_jwt_identity()

        conn = get_db_connection()
        cursor = conn.cursor(cursor_factory=RealDictCursor)

        cursor.execute("SELECT * FROM games WHERE game_id = %s", (game_id,))
        game = cursor.fetchone()
        conn.close()

        if not game:
            return jsonify({"error": "Game not found"}), 404

        # Check if user is a player
        if current_user not in [game["player1_name"], game["player2_name"]]:
            return jsonify({"error": "Unauthorized"}), 403

        # Parse decks
        try:
            p1_deck = json.loads(game["player1_deck_cards"] or "[]")
            p2_deck = json.loads(game["player2_deck_cards"] or "[]")
        except:
            p1_deck = p2_deck = []

        is_tied_game = (
            not game["is_active"]
            and game["winner"] is None
            and game["player1_score"] == game["player2_score"]
        )

        tie_breaker_possible = (
            is_tied_game and len(p1_deck) > 0 and len(p2_deck) > 0
        )

        return (
            jsonify(
                {
                    "is_tied_game": is_tied_game,
                    "tie_breaker_possible": tie_breaker_possible,
                    "player1_remaining_cards": len(p1_deck),
                    "player2_remaining_cards": len(p2_deck),
                }
            ),
            200,
        )

    except Exception as e:
        return (
            jsonify({"error": f"Failed to check tie-breaker status: {str(e)}"}),
            500,
        )


@app.route("/api/games/<game_id>/tie-breaker", methods=["POST"])
@jwt_required()
def tie_breaker_round(game_id):
    """Play a tie-breaker round using remaining cards when game ends in tie."""
    try:
        # Basic input sanitization - check for dangerous patterns but allow invalid UUIDs for proper 404s
        game_id = InputSanitizer.sanitize_string(game_id, max_length=100, allow_special=False)
            
        current_user = get_jwt_identity()
        data = request.get_json()

        conn = get_db_connection()
        cursor = conn.cursor(cursor_factory=RealDictCursor)

        cursor.execute("SELECT * FROM games WHERE game_id = %s", (game_id,))
        game = cursor.fetchone()

        if not game:
            conn.close()
            return jsonify({"error": "Game not found"}), 404

        # Check if user is a player
        if current_user not in [game["player1_name"], game["player2_name"]]:
            conn.close()
            return jsonify({"error": "Unauthorized"}), 403

        # Verify game ended in a tie
        if game["is_active"] or game["winner"] is not None:
            conn.close()
            return jsonify({"error": "Game is not in a tie state"}), 400

        if game["player1_score"] != game["player2_score"]:
            conn.close()
            return jsonify({"error": "Game did not end in a tie"}), 400

        # Parse decks to get remaining cards
        try:
            p1_deck = json.loads(game["player1_deck_cards"] or "[]")
            p2_deck = json.loads(game["player2_deck_cards"] or "[]")
        except:
            p1_deck = p2_deck = []

        if len(p1_deck) == 0 or len(p2_deck) == 0:
            conn.close()
            return jsonify({"error": "No cards available for tie-breaker"}), 400

        # Each player draws one card for tie-breaker
        p1_card = random.choice(p1_deck)
        p2_card = random.choice(p2_deck)

        # Create card objects for comparison
        player1_card = Card(p1_card["type"], p1_card["power"])
        player2_card = Card(p2_card["type"], p2_card["power"])

        # Determine tie-breaker winner
        tie_breaker_winner = None
        tie_breaker_tied = False

        if player1_card.ties_with(player2_card):
            tie_breaker_tied = True
        elif player1_card.beats(player2_card):
            tie_breaker_winner = game["player1_name"]
        elif player2_card.beats(player1_card):
            tie_breaker_winner = game["player2_name"]
        else:
            # Same type, different power
            if player1_card.power > player2_card.power:
                tie_breaker_winner = game["player1_name"]
            elif player2_card.power > player1_card.power:
                tie_breaker_winner = game["player2_name"]
            else:
                tie_breaker_tied = True

        # Update game state
        cursor = conn.cursor()
        if tie_breaker_tied:
            # Still tied after tie-breaker - game remains in tie state
            cursor.execute(
                """
                UPDATE games 
                SET updated_at = CURRENT_TIMESTAMP
                WHERE game_id = %s
            """,
                (game_id,),
            )
        else:
            # Tie-breaker resolved - set winner
            cursor.execute(
                """
                UPDATE games 
                SET winner = %s, updated_at = CURRENT_TIMESTAMP
                WHERE game_id = %s
            """,
                (tie_breaker_winner, game_id),
            )

        if not tie_breaker_tied:
            archive_game_history(
                conn,
                game,
                game["player1_score"],
                game["player2_score"],
                tie_breaker_winner,
                p1_deck,
                p2_deck,
            )

        conn.commit()
        conn.close()

        return (
            jsonify(
                {
                    "tie_breaker_winner": tie_breaker_winner,
                    "tie_breaker_tied": tie_breaker_tied,
                    "player1_card": p1_card,
                    "player2_card": p2_card,
                    "final_winner": (
                        tie_breaker_winner if not tie_breaker_tied else None
                    ),
                    "still_tied": tie_breaker_tied,
                }
            ),
            200,
        )

    except Exception as e:
        return (
            jsonify({"error": f"Failed to resolve tie-breaker: {str(e)}"}),
            500,
        )


@app.route("/api/games/<game_id>/end", methods=["POST"])
@jwt_required()
def end_game(game_id):
    """End a game."""
    try:
        # Basic input sanitization - check for dangerous patterns but allow invalid UUIDs for proper 404s
        game_id = InputSanitizer.sanitize_string(game_id, max_length=100, allow_special=False)
            
        current_user = get_jwt_identity()

        conn = get_db_connection()
        cursor = conn.cursor(cursor_factory=RealDictCursor)

        cursor.execute("SELECT * FROM games WHERE game_id = %s", (game_id,))
        game = cursor.fetchone()

        if not game:
            conn.close()
            return jsonify({"error": "Game not found"}), 404

        # Check if user is a player
        if current_user not in [game["player1_name"], game["player2_name"]]:
            conn.close()
            return jsonify({"error": "Unauthorized"}), 403

        try:
            p1_deck = json.loads(game["player1_deck_cards"] or "[]")
            p2_deck = json.loads(game["player2_deck_cards"] or "[]")
        except (json.JSONDecodeError, TypeError):
            p1_deck = p2_deck = []

        # End the game
        cursor = conn.cursor()
        cursor.execute(
            """
            UPDATE games 
            SET is_active = false, updated_at = CURRENT_TIMESTAMP 
            WHERE game_id = %s
        """,
            (game_id,),
        )

        archive_game_history(
            conn,
            game,
            game["player1_score"],
            game["player2_score"],
            game["winner"],
            p1_deck,
            p2_deck,
        )

        conn.commit()
        conn.close()

        return jsonify({"message": "Game ended successfully"}), 200

    except Exception as e:
        return jsonify({"error": f"Failed to end game: {str(e)}"}), 500


@app.route("/api/games/user/<username>", methods=["GET"])
@jwt_required()
def get_user_games(username):
    """Get all games for a user."""
    try:
        # Validate username format
        try:
            username = InputSanitizer.validate_username(username)
        except ValueError as e:
            return jsonify({'error': f'Invalid username: {str(e)}'}), 400
            
        current_user = get_jwt_identity()
        include_history = (
            request.args.get("include_history", "false").lower() == "true"
        )

        # Users can only view their own games
        if current_user != username:
            return jsonify({"error": "Unauthorized"}), 403

        conn = get_db_connection()
        try:
            cursor = conn.cursor(cursor_factory=RealDictCursor)

            cursor.execute(
                """
                SELECT game_id, turn, is_active, player1_name, player2_name, 
                       player1_score, player2_score, winner, created_at
                FROM games 
                WHERE player1_name = %s OR player2_name = %s 
                ORDER BY created_at DESC
            """,
                (username, username),
            )

            games = cursor.fetchall()

            history_payloads = {}
            tampered_game_ids = set()
            if include_history and games:
                history_cursor = conn.cursor(cursor_factory=RealDictCursor)
                try:
                    game_ids = [game["game_id"] for game in games]
                    history_cursor.execute(
                        """
                        SELECT 
                            game_id,
                            archived_at,
                            encrypted_payload,
                            integrity_hash,
                            player1_score,
                            player2_score,
                            winner
                        FROM game_history
                        WHERE game_id = ANY(%s)
                    """,
                        (game_ids,),
                    )
                    history_rows = history_cursor.fetchall()
                    for history_row in history_rows:
                        try:
                            snapshot = decrypt_history_row(history_row)
                        except ValueError:
                            tampered_game_ids.add(history_row["game_id"])
                            continue

                        history_payloads[history_row["game_id"]] = {
                            "archived_at": (
                                history_row["archived_at"].isoformat()
                                if history_row["archived_at"]
                                else None
                            ),
                            "player1_score": history_row["player1_score"],
                            "player2_score": history_row["player2_score"],
                            "winner": history_row["winner"],
                            "snapshot": snapshot,
                        }
                finally:
                    history_cursor.close()

            game_list = []
            for game in games:
                game_list.append(
                    {
                        "game_id": game["game_id"],
                        "turn": game["turn"],
                        "is_active": game["is_active"],
                        "player1_name": game["player1_name"],
                        "player2_name": game["player2_name"],
                        "player1_score": game["player1_score"],
                        "player2_score": game["player2_score"],
                        "winner": game["winner"],
                        "created_at": (
                            game["created_at"].isoformat()
                            if game["created_at"]
                            else None
                        ),
                    }
                )
                if include_history:
                    history = history_payloads.get(game["game_id"])
                    if history:
                        game_list[-1]["history"] = history
                    elif game["game_id"] in tampered_game_ids:
                        game_list[-1]["history_error"] = HISTORY_TAMPER_MESSAGE

            return jsonify({"games": game_list}), 200

        finally:
            conn.close()

    except Exception as e:
        return jsonify({"error": f"Failed to get user games: {str(e)}"}), 500


@app.route("/api/games/<game_id>/turn-info", methods=["GET"])
@jwt_required()
def get_turn_info(game_id):
    """Get detailed turn information including who needs to act next."""
    try:
        # Basic input sanitization - check for dangerous patterns but allow invalid UUIDs for proper 404s
        game_id = InputSanitizer.sanitize_string(game_id, max_length=100, allow_special=False)
            
        current_user = get_jwt_identity()

        conn = get_db_connection()
        cursor = conn.cursor(cursor_factory=RealDictCursor)

        cursor.execute("SELECT * FROM games WHERE game_id = %s", (game_id,))
        game = cursor.fetchone()
        conn.close()

        if not game:
            return jsonify({"error": "Game not found"}), 404

        # Check if user is a player
        if current_user not in [game["player1_name"], game["player2_name"]]:
            return jsonify({"error": "Unauthorized"}), 403

        # Parse game state
        try:
            p1_deck = json.loads(game["player1_deck_cards"] or "[]")
            p2_deck = json.loads(game["player2_deck_cards"] or "[]")
            p1_hand = json.loads(game["player1_hand_cards"] or "[]")
            p2_hand = json.loads(game["player2_hand_cards"] or "[]")
            p1_played = json.loads(game["player1_played_card"] or "null")
            p2_played = json.loads(game["player2_played_card"] or "null")
        except:
            return jsonify({"error": "Failed to parse game state"}), 500

        # Determine current state and next actions needed
        both_need_to_draw = len(p1_hand) == 0 and len(p2_hand) == 0
        p1_needs_to_draw = len(p1_hand) == 0 and len(p1_deck) >= 3
        p2_needs_to_draw = len(p2_hand) == 0 and len(p2_deck) >= 3
        p1_needs_to_play = len(p1_hand) > 0 and p1_played is None
        p2_needs_to_play = len(p2_hand) > 0 and p2_played is None
        both_played = p1_played is not None and p2_played is not None

        return (
            jsonify(
                {
                    "game_id": game_id,
                    "turn": game["turn"],
                    "is_active": game["is_active"],
                    "current_user": current_user,
                    "player1_name": game["player1_name"],
                    "player2_name": game["player2_name"],
                    "turn_status": {
                        "both_need_to_draw": both_need_to_draw,
                        "p1_needs_to_draw": p1_needs_to_draw,
                        "p2_needs_to_draw": p2_needs_to_draw,
                        "p1_needs_to_play": p1_needs_to_play,
                        "p2_needs_to_play": p2_needs_to_play,
                        "both_played": both_played,
                        "ready_to_resolve": both_played,
                    },
                    "deck_status": {
                        "p1_deck_size": len(p1_deck),
                        "p2_deck_size": len(p2_deck),
                        "p1_hand_size": len(p1_hand),
                        "p2_hand_size": len(p2_hand),
                    },
                    "scores": {
                        "player1_score": game["player1_score"],
                        "player2_score": game["player2_score"],
                    },
                }
            ),
            200,
        )

    except Exception as e:
        return jsonify({"error": f"Failed to get turn info: {str(e)}"}), 500


if __name__ == "__main__":
    # For development only
    app.run(host="0.0.0.0", port=5003, debug=True)<|MERGE_RESOLUTION|>--- conflicted
+++ resolved
@@ -17,13 +17,11 @@
 from dotenv import load_dotenv
 import requests
 
-<<<<<<< HEAD
+from security import get_history_security
+
 # Add utils directory to path for input sanitizer
 sys.path.append(os.path.join(os.path.dirname(__file__), '..', 'utils'))
 from input_sanitizer import InputSanitizer, SecurityMiddleware, require_sanitized_input
-=======
-from security import get_history_security
->>>>>>> 5211391e
 
 # Load environment variables
 load_dotenv()
@@ -39,7 +37,6 @@
 jwt = JWTManager(app)
 CORS(app)
 security = SecurityMiddleware(app)
-
 
 # JWT error handlers - convert 422 to 401 for invalid tokens
 @jwt.invalid_token_loader
@@ -251,31 +248,21 @@
     try:
         current_user = get_jwt_identity()
         data = request.get_json()
-<<<<<<< HEAD
-        
-        if not data or not data.get('player2_name'):
-            return jsonify({'error': 'Player 2 name is required'}), 400
-        
+
+        if not data or not data.get("player2_name"):
+            return jsonify({"error": "Player 2 name is required"}), 400
+
         # Sanitize player names
         try:
             player1_name = InputSanitizer.validate_username(current_user)
-            player2_name = InputSanitizer.validate_username(data['player2_name'])
+            player2_name = InputSanitizer.validate_username(data["player2_name"])
         except ValueError as e:
             return jsonify({'error': f'Invalid player name: {str(e)}'}), 400
         
         # Prevent self-play
         if player1_name == player2_name:
             return jsonify({'error': 'Cannot create game with yourself'}), 400
-        
-=======
-
-        if not data or not data.get("player2_name"):
-            return jsonify({"error": "Player 2 name is required"}), 400
-
-        player1_name = current_user
-        player2_name = data["player2_name"].strip()
-
->>>>>>> 5211391e
+
         # Get JWT token from request
         token = request.headers.get("Authorization", "").replace("Bearer ", "")
 
@@ -574,7 +561,6 @@
 
         # Update database
         cursor = conn.cursor()
-<<<<<<< HEAD
         if is_player1:
             cursor.execute("""
                 UPDATE games 
@@ -588,17 +574,6 @@
                 WHERE game_id = %s
             """, (json.dumps(remaining_deck), json.dumps(hand), game_id))
         
-=======
-        cursor.execute(
-            f"""
-            UPDATE games 
-            SET {deck_field} = %s, {hand_field} = %s 
-            WHERE game_id = %s
-        """,
-            (json.dumps(remaining_deck), json.dumps(hand), game_id),
-        )
-
->>>>>>> 5211391e
         conn.commit()
         conn.close()
 
@@ -629,25 +604,16 @@
             
         current_user = get_jwt_identity()
         data = request.get_json()
-<<<<<<< HEAD
-        
-        if not data or 'card_index' not in data:
-            return jsonify({'error': 'Card index is required'}), 400
-        
+
+        if not data or "card_index" not in data:
+            return jsonify({"error": "Card index is required"}), 400
+
         # Validate card index
         try:
-            card_index = InputSanitizer.validate_integer(data['card_index'], min_val=0, max_val=20)
+            card_index = InputSanitizer.validate_integer(data["card_index"], min_val=0, max_val=20)
         except ValueError as e:
             return jsonify({'error': f'Invalid card index: {str(e)}'}), 400
-        
-=======
-
-        if not data or "card_index" not in data:
-            return jsonify({"error": "Card index is required"}), 400
-
-        card_index = data["card_index"]
-
->>>>>>> 5211391e
+
         conn = get_db_connection()
         cursor = conn.cursor(cursor_factory=RealDictCursor)
 
@@ -697,7 +663,6 @@
 
         # Update database
         cursor = conn.cursor()
-<<<<<<< HEAD
         if is_player1:
             cursor.execute("""
                 UPDATE games 
@@ -711,17 +676,6 @@
                 WHERE game_id = %s
             """, (json.dumps(remaining_hand), json.dumps(played_card), game_id))
         
-=======
-        cursor.execute(
-            f"""
-            UPDATE games 
-            SET {hand_field} = %s, {played_field} = %s 
-            WHERE game_id = %s
-        """,
-            (json.dumps(remaining_hand), json.dumps(played_card), game_id),
-        )
-
->>>>>>> 5211391e
         conn.commit()
 
         # Refresh game state to check if both players have played
