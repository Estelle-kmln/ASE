--- conflicted
+++ resolved
@@ -1,11 +1,5 @@
 """Game services package."""
 
-<<<<<<< HEAD
 from .game_logic import game_menu
 
 __all__ = ["game_menu"]
-=======
-from .game_service import GameService
-
-__all__ = ['GameService']
->>>>>>> 929a35f8
