# Battle Cards Microservices .gitignore

# Environment files
.env
.env.local
.env.production
.env.development

# Python
__pycache__/
*.py[cod]
*$py.class
*.so
<<<<<<< HEAD
=======

# Distribution / packaging
*.code-workspace
>>>>>>> 3a69d20b
.Python
build/
develop-eggs/
dist/
downloads/
eggs/
.eggs/
lib/
lib64/
parts/
sdist/
var/
wheels/
share/python-wheels/
*.egg-info/
.installed.cfg
*.egg
MANIFEST

# Virtual environments
.env
.venv
env/
venv/
ENV/
env.bak/
venv.bak/

# IDE
.vscode/
.idea/
*.swp
*.swo
*~

# OS
.DS_Store
.DS_Store?
._*
.Spotlight-V100
.Trashes
ehthumbs.db
Thumbs.db

# Docker
.dockerignore

# SSL Certificates (don't commit private keys!)
*.key
*.crt
*.csr
*.pem
ssl/
certs/

# Logs
*.log
logs/

# Database
*.db
*.sqlite
*.sqlite3

# Test results
.coverage
htmlcov/
.pytest_cache/
.tox/

# Node.js (if frontend is added later)
node_modules/
npm-debug.log*
yarn-debug.log*
yarn-error.log*

# Temporary files
*.tmp
*.temp
.cache/

# Backup files
*.bak
*.backup

# Configuration backups
config/*.backup
<|MERGE_RESOLUTION|>--- conflicted
+++ resolved
@@ -11,12 +11,9 @@
 *.py[cod]
 *$py.class
 *.so
-<<<<<<< HEAD
-=======
 
 # Distribution / packaging
 *.code-workspace
->>>>>>> 3a69d20b
 .Python
 build/
 develop-eggs/
